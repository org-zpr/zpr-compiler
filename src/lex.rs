use std::fs;
use std::path::Path;

use crate::context::CompilationCtx;
use crate::errors::CompilationError;
use crate::zplstr::{ZPLStr, ZPLStrBuilder};

#[derive(Debug, PartialEq, Clone)]
pub enum TokenType {
    Undefined, // default value, never parsed
    Allow,
    Define,
    With,
    Without,
    To,     // to must preceed access
    Access, // access must be preceeded by to
    And,    // "," is AND as is "and" as is ", and"
    Comma,
    As,
    AkA,
    From,
    Tag,
    Tags,
    On, // starts an endpoint clause
    Optional,
    Multiple,
    Literal(String),
    Tuple((String, String)),
    Period,
    Eos, // means "end of statement" but is never actually created
}

#[allow(dead_code)]
pub fn tuple_from_strs(name: &str, value: &str) -> TokenType {
    TokenType::Tuple((String::from(name), String::from(value)))
}

#[derive(Debug, PartialEq, Clone)]
pub struct Token {
    pub tt: TokenType,
    pub line: usize,
    pub col: usize,
}

impl Token {
    pub fn new_from_str(s: &ZPLStr, line: usize, col: usize) -> Token {
        if s.is_tuple() {
            return Token::new(TokenType::Tuple(s.as_tuple()), line, col);
        }
        let ls = s.as_atom().to_lowercase();
        let tok = match ls.as_str() {
            "allow" => TokenType::Allow,
            "define" => TokenType::Define,
            "with" => TokenType::With,
            "without" => TokenType::Without,
            "to" => TokenType::To,
            "access" => TokenType::Access,
            "and" => TokenType::And,
            "," => TokenType::Comma,
            "as" => TokenType::As,
            "aka" => TokenType::AkA,
            "from" => TokenType::From,
            "tag" => TokenType::Tag,
            "tags" => TokenType::Tags,
            "on" => TokenType::On,
            "optional" => TokenType::Optional,
            "multiple" => TokenType::Multiple,
            "." => TokenType::Period,
            _ => TokenType::Literal(s.as_atom()),
        };
        Token::new(tok, line, col)
    }

    pub fn new(tt: TokenType, line: usize, col: usize) -> Token {
        Token { tt, line, col }
    }
}

impl Default for Token {
    fn default() -> Self {
        Token {
            tt: TokenType::Undefined,
            line: 0,
            col: 0,
        }
    }
}

#[derive(Debug)]
pub struct Tokenization {
    pub tokens: Vec<Token>,
}

pub fn tokenize(zpl_in: &Path, ctx: &CompilationCtx) -> Result<Tokenization, CompilationError> {
    let zpl = fs::read_to_string(zpl_in).map_err(|e| {
        CompilationError::FileError(format!("failed to read ZPL file {:?}: {}", zpl_in, e))
    })?;
    tokenize_str(&zpl, ctx)
}

enum QuotingType {
    None,
    Single,
    Double,
}

impl QuotingType {
    fn is_quoting(&self) -> bool {
        match self {
            QuotingType::None => false,
            _ => true,
        }
    }

    /// Panics if not called with a valid quote character.
    fn set_quoting(&mut self, c: char) {
        match c {
            '\'' | '`' => *self = QuotingType::Single,
            '\"' => *self = QuotingType::Double,
            _ => panic!("call to set_quoting with invalid char: '{c}'"),
        }
    }

    fn is_match(&self, c: char) -> bool {
        match self {
            QuotingType::None => false,
            QuotingType::Single => c == '\'' || c == '`',
            QuotingType::Double => c == '\"',
        }
    }
}

pub fn tokenize_str(zpl: &str, ctx: &CompilationCtx) -> Result<Tokenization, CompilationError> {
    let mut tokens = Vec::new();
    let mut line = 1;
    let mut col = 1;
    let mut chars = zpl.chars().peekable();

    let mut current_word = ZPLStrBuilder::new();
    let mut current_start = (line, col);
    let mut quoting = QuotingType::None;

    while let Some(c) = chars.next() {
        match c {
            '\n' => {
                if quoting.is_quoting() {
                    // quoted strings should not span lines.
                    return Err(CompilationError::UnterminatedQuote(
                        current_start.0,
                        current_start.1,
                    ));
                }
                if current_word.len() > 0 {
                    if !current_word.is_sugar() {
                        tokens.push(Token::new_from_str(
                            &current_word.build(),
                            current_start.0,
                            current_start.1,
                        ));
                    }
                    current_word.clear();
                }
                line += 1;
                col = 1;
            }
            '\t' => {
                // tab?
                if current_word.len() > 0 {
                    // Then treat as a delimiter
                    if !current_word.is_sugar() {
                        tokens.push(Token::new_from_str(
                            &current_word.build(),
                            current_start.0,
                            current_start.1,
                        ));
                    }
                    current_word.clear();
                }
                col += 1;
            }
            ' ' => {
                // if we are quoting the literal, keep space, otherwise this is a delimiter
                if current_word.len() > 0 {
                    if quoting.is_quoting() {
                        current_word.push(c, true, line, col)?;
                    } else {
                        if !current_word.is_sugar() {
                            tokens.push(Token::new_from_str(
                                &current_word.build(),
                                current_start.0,
                                current_start.1,
                            ));
                        }
                        current_word.clear();
                    }
                }
                col += 1;
            }
            ',' => {
                // if we are quoting the literal, keep comma, otherwise this is new COMMA token (should this be AND?)
                if current_word.len() > 0 {
                    if quoting.is_quoting() {
                        current_word.push(c, true, line, col)?;
                    } else {
                        if !current_word.is_sugar() {
                            tokens.push(Token::new_from_str(
                                &current_word.build(),
                                current_start.0,
                                current_start.1,
                            ));
                        }
                        current_word.clear();
                        tokens.push(Token::new(TokenType::Comma, line, col));
                    }
                } else {
                    tokens.push(Token::new(TokenType::Comma, line, col));
                }
                col += 1;
            }
            '.' => {
                let followed_by_whitespace = if let Some(&next) = chars.peek() {
                    next.is_whitespace()
                } else {
                    true // none (end of input)
                };
                if current_word.len() > 0 && quoting.is_quoting() {
                    current_word.push(c, true, line, col)?;
                } else if current_word.len() > 0 {
                    // We have a word going, we are not quoting. A period followed by whitespace ends the statement.
                    // Otherwise it is assumed to be part of the word.
                    if followed_by_whitespace {
                        if !current_word.is_sugar() {
                            tokens.push(Token::new_from_str(
                                &current_word.build(),
                                current_start.0,
                                current_start.1,
                            ));
                        }
                        current_word.clear();
                        tokens.push(Token::new(TokenType::Period, line, col));
                    } else {
                        current_word.push(c, quoting.is_quoting(), line, col)?;
                        // Special case: if we see that there is another period following this one we warn the user.
                        if let Some(&next) = chars.peek() {
                            if next == '.' {
                                ctx.warn(&format!(
                                    "multiple unquoted periods at line: {}, col: {}",
                                    line, col,
                                ))?;
                            }
                        }
                    }
                } else if followed_by_whitespace {
                    tokens.push(Token::new(TokenType::Period, line, col));
                } else {
                    current_word.push(c, quoting.is_quoting(), line, col)?; // I guess it is allowed to start a "word" with a period?
                }
                col += 1;
            }
            '#' | '/' => {
                if quoting.is_quoting() {
                    current_word.push(c, true, line, col)?;
                } else {
                    let comment = match c {
                        '#' => true,
                        '/' => {
                            if let Some(&next) = chars.peek() {
                                if next == '/' {
                                    // Detected '//' which is start of comment.
                                    true
                                } else {
                                    // Not a comment start, must be something else.
                                    false
                                }
                            } else {
                                // no more chars?
                                false
                            }
                        }
                        _ => panic!("character at this point must be '#' or '/'"),
                    };
                    if !comment {
                        current_word.push(c, quoting.is_quoting(), line, col)?;
                        col += 1;
                    } else {
                        // This is a comment, consume the rest of the line.
                        for c in chars.by_ref() {
                            if c == '\n' {
                                break;
                            }
                        }
                        // We may have parsed a word prior to the comment.
                        if current_word.len() > 0 {
                            tokens.push(Token::new_from_str(
                                &current_word.build(),
                                current_start.0,
                                current_start.1,
                            ));
                            current_word.clear();
                        }
                        line += 1;
                        col = 1;
                    }
                }
            }
            ':' => {
                // If we are quoting, then this is just a normal colon.
                // If proceeded by "note" or "comment" this indicates rest of line is a comment.
                // Otherwise we treat this as an attribute signifier.
                if current_word.len() == 0 {
                    return Err(CompilationError::IllegalColon(line, col));
                }
                if quoting.is_quoting() {
                    current_word.push(c, true, line, col)?;
                } else if !current_word.accept_value() {
                    return Err(CompilationError::IllegalColon(line, col));
                }

                col += 1;
            }
            '\'' | '`' | '\"' => {
                // A single or double quote alone can start a quoted string.
                // We do not differentiate between the types of single quotes. But
                // if a single quote starts a quoted string a single quote must end it
                // and same for double quotes.
                //
                // Within a quoted string a leading backslash can be used to escape
                // a quote character or a backslash itself.
                if current_word.len() == 0 {
                    if !quoting.is_quoting() {
                        quoting.set_quoting(c);
                        current_start = (line, col);
                    } else {
                        // No word in buffer is either empty string or invalud.
                        if quoting.is_match(c) {
                            // take empty string
                            tokens.push(Token::new_from_str(
                                &ZPLStr::default(),
                                current_start.0,
                                current_start.1,
                            ));
                            current_word.clear();
                            quoting = QuotingType::None;
                        } else {
                            return Err(CompilationError::IllegalQuote(line, col));
                        }
                    }
                } else {
                    // We have a word in buffer
                    if quoting.is_quoting() {
                        if !quoting.is_match(c) {
                            // We got a quote char, but it is not the one that started our quoting run,
                            // so we keep it.
                            current_word.push(c, true, line, col)?;
                        } else {
                            // We are at the end of the quoted literal.
                            // If next char is a colon, then we continue to parse attr value.
                            if let Some(&next) = chars.peek() {
                                if next == ':' {
                                    quoting = QuotingType::None;
                                    col += 1;
                                    continue;
                                }
                            }
                            // Otherwise consume the current word.
                            if !current_word.is_sugar() {
                                tokens.push(Token::new_from_str(
                                    &current_word.build(),
                                    current_start.0,
                                    current_start.1,
                                ));
                            }
                            current_word.clear();
                            quoting = QuotingType::None;
                        }
                    } else {
                        // We have a word in buffer but are not quoting and we just read a quote char?
                        // Only allowed if this is starting to quote a tuple value.
                        if current_word.is_tuple() && current_word.value_len() == 0 {
                            quoting.set_quoting(c); // turn on tuple value quoting
                        } else {
                            return Err(CompilationError::IllegalQuote(line, col));
                        }
                    }
                }
                col += 1;
            }
            '\\' => {
                // Backslash.  Within a quoted string, backslash is used to escape a the next
                // caracter. Am considering it a valid char if not in quoted context.
                if quoting.is_quoting() {
                    // If we are quoting, we need to escape (ie, accept) the next character.
                    if let Some(&next) = chars.peek() {
                        col += 1;
                        let _ = chars.next(); // consume the next char
                        current_word.push(next, true, line, col)?;
                    } else {
                        // trailing backslash while quoting?
                        // Don't care -- we will get an error due to EOL while quoting.
                    }
                } else {
                    // If we are not quoting, we treat the backslash as a regular character.
                    current_word.push(c, false, line, col)?;
                }
                col += 1;
            }
            _ => {
                if current_word.len() == 0 && !quoting.is_quoting() {
                    current_start = (line, col);
                }
                current_word.push(c, quoting.is_quoting(), line, col)?;
                col += 1;
            }
        }
    }
    if quoting.is_quoting() {
        return Err(CompilationError::UnterminatedQuote(
            current_start.0,
            current_start.1,
        ));
    }
    if current_word.len() > 0 && !current_word.is_sugar() {
        tokens.push(Token::new_from_str(
            &current_word.build(),
            current_start.0,
            current_start.1,
        ));
    }

    let tz = Tokenization { tokens };
    Ok(tz)
}

#[cfg(test)]
mod test {
    use crate::context::CompilationCtx;

    #[test]
    fn test_tuple_literal() {
        let zpl = "define foo as user with color:purple, `role`:`manager`, office:`fris:co`, and tag `foo bar`";
        let tz = super::tokenize_str(zpl, &CompilationCtx::default()).unwrap();
        let tokens = tz.tokens;
        println!("{:?}", tokens);
        assert_eq!(tokens.len(), 14);
        let colorpurple = &tokens[5];
        assert_eq!(colorpurple.tt, super::tuple_from_strs("color", "purple"));
        let rolemanager = &tokens[7];
        assert_eq!(rolemanager.tt, super::tuple_from_strs("role", "manager"));
        let officefrisco = &tokens[9];
        assert_eq!(officefrisco.tt, super::tuple_from_strs("office", "fris:co"));
    }

    #[test]
    fn test_multiple_periods() {
        let zpl = "define alien as user with color green. . . allow aliens to access services";
        let tz = super::tokenize_str(zpl, &CompilationCtx::default()).unwrap();
        let tokens = tz.tokens;
        println!("{:?}", tokens);
        assert_eq!(tokens.len(), 15);
    }

    #[test]
    fn test_successive_periods() {
        {
            // TODO: Should this fail since it does not end in period?
            let zpl = "define alien as user with color:green. allow aliens to access services";
            let tz = super::tokenize_str(zpl, &CompilationCtx::default()).unwrap();
            let tokens = tz.tokens;
            assert_eq!(tokens.len(), 12);
        }

        {
            // This will fail since a period is not allowed on an unquoted string
            let zpl = "define alien as user with color:green.. allow aliens to access services";
            let res = super::tokenize_str(zpl, &CompilationCtx::default());
            assert!(res.is_err());
            let err = res.unwrap_err();
            match err {
                super::CompilationError::IllegalStringLiteralChar(c, _line, _col) => {
                    assert_eq!(c, '.');
                }
                _ => panic!("unexpected error: {:?}", err),
            }
        }
    }

    #[test]
    fn test_quoted_period_in_attr_value() {
        let zpl = "Define alien as user with color:'green.'.";
        let tz = super::tokenize_str(zpl, &CompilationCtx::default()).unwrap();
        let tokens = tz.tokens;
        assert_eq!(tokens.len(), 7);
        assert_eq!(tokens[6].tt, super::TokenType::Period);
        assert_eq!(
            tokens[5].tt,
            super::TokenType::Tuple(("color".to_string(), "green.".to_string()))
        );
    }

    #[test]
    fn test_comment_hash() {
        let zpl = "Define alien as user with color:'green.'. # comment here";
        let tz = super::tokenize_str(zpl, &CompilationCtx::default()).unwrap();
        let tokens = tz.tokens;
        assert_eq!(tokens.len(), 7);
        assert_eq!(tokens[6].tt, super::TokenType::Period);
        assert_eq!(
            tokens[5].tt,
            super::TokenType::Tuple(("color".to_string(), "green.".to_string()))
        );
    }

    #[test]
    fn test_comment_slash() {
        let zpl = "Define alien as user with color:'green.'. // comment here";
        let tz = super::tokenize_str(zpl, &CompilationCtx::default()).unwrap();
        let tokens = tz.tokens;
        assert_eq!(tokens.len(), 7);
        assert_eq!(tokens[6].tt, super::TokenType::Period);
        assert_eq!(
            tokens[5].tt,
            super::TokenType::Tuple(("color".to_string(), "green.".to_string()))
        );
    }

    #[test]
<<<<<<< HEAD
    fn test_quote_aka() {
        let zpl = "Define alien aka 'green monsters' as user with color:green.";
        let tz = super::tokenize_str(zpl, &CompilationCtx::default()).unwrap();
        let tokens = tz.tokens;
        assert_eq!(tokens.len(), 9);
        assert_eq!(
            tokens[3].tt,
            super::TokenType::Literal("green monsters".to_string())
        );
    }

    #[test]
    fn test_quoting() {
        let zpls = vec![
            ("`foo`", "foo"),
            ("`foo'", "foo"),
            ("'foo`", "foo"),
            ("\"foo\"", "foo"),
            (r"`fo\`o`", "fo`o"),
            (r#""foo\\bar""#, r"foo\bar"),
            (r#""""#, ""),
            (r"''", ""),
            (r"'`", ""),
        ];

        for (zpl, expect) in zpls {
            match super::tokenize_str(zpl, &CompilationCtx::default()) {
                Ok(tz) => {
                    let tokens = tz.tokens;
                    assert_eq!(tokens.len(), 1);
                    assert_eq!(tokens[0].tt, super::TokenType::Literal(expect.to_string()));
                }
                Err(err) => {
                    panic!("failed to tokenize string: [{zpl}]   error={err}");
                }
            }
        }
    }

    #[test]
    fn test_invalid_quoting() {
        let zpls = vec!["`foo\"", "\"foo'", "foo'bar "];

        for zpl in zpls {
            match super::tokenize_str(zpl, &CompilationCtx::default()) {
                Ok(tz) => {
                    let tokens = tz.tokens;
                    panic!("should have failed to tokenize string: [{zpl}]   produced={tokens:?}");
                }
                Err(_err) => {}
            }
        }
=======
    fn test_keyword_on() {
        let zpl = "allow users on green endpoints to access services on red endpoints";
        let tz = super::tokenize_str(zpl, &CompilationCtx::default()).unwrap();
        let tokens = tz.tokens;
        println!("{:?}", tokens);
        assert_eq!(tokens.len(), 11);
        let ontok = &tokens[2];
        assert_eq!(ontok.tt, super::TokenType::On);
        let ontok = &tokens[8];
        assert_eq!(ontok.tt, super::TokenType::On);
>>>>>>> 0d2bf0a7
    }
}<|MERGE_RESOLUTION|>--- conflicted
+++ resolved
@@ -524,7 +524,6 @@
     }
 
     #[test]
-<<<<<<< HEAD
     fn test_quote_aka() {
         let zpl = "Define alien aka 'green monsters' as user with color:green.";
         let tz = super::tokenize_str(zpl, &CompilationCtx::default()).unwrap();
@@ -577,7 +576,9 @@
                 Err(_err) => {}
             }
         }
-=======
+    }
+
+    #[test]
     fn test_keyword_on() {
         let zpl = "allow users on green endpoints to access services on red endpoints";
         let tz = super::tokenize_str(zpl, &CompilationCtx::default()).unwrap();
@@ -588,6 +589,5 @@
         assert_eq!(ontok.tt, super::TokenType::On);
         let ontok = &tokens[8];
         assert_eq!(ontok.tt, super::TokenType::On);
->>>>>>> 0d2bf0a7
     }
 }