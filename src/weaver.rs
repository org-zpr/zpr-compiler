//! weaver.rs - Poetically named module that can "weave" a "fabric" from a ZPL policy and configuration.

use base64::prelude::*;
use std::collections::{HashMap, HashSet};

use crate::compilation::Compilation;
use crate::config_api::{ConfigApi, ConfigItem};
use crate::context::CompilationCtx;
use crate::crypto::{digest_as_hex, sha256_of_bytes};
use crate::errors::CompilationError;
use crate::fabric::{Fabric, ServiceType};
use crate::fabric_util::{squash_attributes, vec_to_attributes};
use crate::protocols::{IanaProtocol, Protocol, ZPR_OAUTH_RSA, ZPR_VALIDATION_2};
use crate::ptypes::{AllowClause, Attribute, Class, ClassFlavor, FPos, Policy};
use crate::zpl;

pub struct Weaver {
    fabric: Fabric,

    // Map the allow clause ID to the fabric service ID.
    allowid_to_fab_svc: HashMap<usize, String>,

    // Track the IDs of the in-use trusted services.
    used_trusted_services: HashSet<String>,
}

/// Weave produces the fabric from the ZPL and Configuration data structures,
pub fn weave(
    _comp: &Compilation,
    config: &ConfigApi,
    policy: &Policy,
    ctx: &CompilationCtx,
) -> Result<Fabric, CompilationError> {
    let mut weaver = Weaver::new();

    let pdig = policy
        .digest
        .expect("policy digest must be set prior to calling weave");

    // Use config verison as its digest. Version is hex encoded hash.
    let cdig = match config.must_get("zpr/version") {
        ConfigItem::StrVal(ver) => {
            let mut d = [0u8; 32];
            hex::decode_to_slice(ver, &mut d).expect("version must be a 32 byte hex string");
            d
        }
        _ => {
            return Err(CompilationError::ConfigError(
                "no version in configuration".to_string(),
            ));
        }
    };

    weaver.compute_revision(pdig.as_ref(), &cdig)?;

    // Create a class index which maps class name -> class struct.
    let defaults = Class::defaults();
    let mut class_idx = HashMap::new();
    // Add default classes:
    for defclass in &defaults {
        class_idx.insert(defclass.name.clone(), defclass);
    }
    for cl in &policy.defines {
        class_idx.insert(cl.name.clone(), cl);
    }

    weaver.init_services(&class_idx, policy, config, ctx)?;
    weaver.init_nodes(config)?;
    weaver.add_client_deny_policies(&class_idx, policy, config)?;
    weaver.add_client_allow_policies(&class_idx, policy, config)?;
    // By the time we get here, we have resolved all attributes and so know which trusted
    // services are in play.
    weaver.add_trusted_services(config, ctx)?;
    weaver.add_default_auth(config, ctx)?;
    weaver.add_bootstrap_records(config, ctx)?;

    Ok(weaver.fabric)
}

impl Weaver {
    fn new() -> Self {
        Self {
            fabric: Fabric::default(),
            allowid_to_fab_svc: HashMap::new(),
            used_trusted_services: HashSet::new(),
        }
    }

    fn compute_revision(
        &mut self,
        policy_digest: &[u8],
        config_digest: &[u8],
    ) -> Result<(), CompilationError> {
        let mut revhash = Vec::new();
        revhash.extend_from_slice(policy_digest);
        revhash.extend_from_slice(config_digest);
        let policy_revision_dig = sha256_of_bytes(&revhash);
        self.fabric.revision = digest_as_hex(&policy_revision_dig);
        Ok(())
    }

    /// Figure out the set of services in the fabric.  There may be a bunch of services in
    /// the configuration but we only want the ones that are refefenced in the ZPL.
    fn init_services(
        &mut self,
        class_idx: &HashMap<String, &Class>,
        policy: &Policy,
        config: &ConfigApi,
        ctx: &CompilationCtx,
    ) -> Result<(), CompilationError> {
        self.defines_to_services(class_idx, policy, config)?;
        self.allow_clauses_to_services(class_idx, policy, config)?;
        self.visa_services_to_services(class_idx, policy, config, ctx)?;

        Ok(())
    }

    /// Set up the visa service(s) in the fabric.
    /// Most visa service related functionality is built in. However user can set
    /// the attributes of the administrator who is able to access the visa service
    /// admin HTTPS API.
    fn visa_services_to_services(
        &mut self,
        class_idx: &HashMap<String, &Class>,
        policy: &Policy,
        config: &ConfigApi,
        ctx: &CompilationCtx,
    ) -> Result<(), CompilationError> {
        let vs_protocol = Protocol::new_l4_with_port(
            "zpr-vs".to_string(),
            IanaProtocol::TCP,
            zpl::VISA_SERVICE_PORT.to_string(),
        );

        // The provider of the visa service is a hardcoded CN value.
        let vs_attrs = vec![Attribute::attr_or_panic(
            zpl::KATTR_CN,
            zpl::VISA_SERVICE_CN,
        )];
        let fab_svc_id = self.fabric.add_service(
            zpl::VS_SERVICE_NAME,
            &vs_protocol,
            &vs_attrs,
            ServiceType::Visa,
        )?;

        // Visa service has policy that allows nodes to access it.  We use a node role attribute so
        // we don't care about individual node names.
        let vs_access_attrs = vec![Attribute::zpr_internal_attr(zpl::KATTR_ROLE, "node")];
        self.fabric
            .add_condition_to_service(false, &fab_svc_id, &vs_access_attrs, true, None)?;

        // Now add a service for the admin HTTPS API.
        let admin_api_protocol = Protocol::new_l4_with_port(
            "zpr-vsadmin".to_string(),
            IanaProtocol::TCP,
            zpl::VISA_SERVICE_ADMIN_PORT.to_string(),
        );

        // This AMIN service is provided by the visa service too.
        let fab_admin_svc_id = self.fabric.add_builtin_service(
            &format!("{}/admin", zpl::VS_SERVICE_NAME),
            &admin_api_protocol,
            &vs_attrs,
        )?;

        // The admin permissions come from ZPL allow statements, not from configuration.
        let mut condition_count = 0;
        for ac in &policy.allows {
            // Seeking a RHS service class that is the visa service.

            let vs_rhs_count = ac
                .server
                .iter()
                .filter(|c| {
                    c.flavor == ClassFlavor::Service && c.class == zpl::DEF_CLASS_VISA_SERVICE_NAME
                })
                .count();
            if vs_rhs_count < 1 {
                continue;
            }

            // TODO: User may be able to shoot themselves in the foot here if they add
            // too many attributes to VisaService. May want to consider disallowing
            // any attributes on the service (but allow on user and endpoint).

            // The admin access attributes are all the attributes declared on the client side of
            // the clause.
            //
            // TODO: Where do we add the service side attributes for visa service?
            let mut admin_access_attrs = Vec::new();

            for lhs_clause in &ac.client {
                // Add the attributes from this clause
                admin_access_attrs.extend_from_slice(&lhs_clause.with);

                // And add the attributes defined at class level
                admin_access_attrs
                    .extend_from_slice(&attrs_for_class(class_idx, &lhs_clause.class));
            }

            let fp = FPos::from(&ac.server[0].class_tok);
            let attr_map = squash_attributes(&admin_access_attrs, &fp)?;
            let resolved_attrs = self.resolve_attributes(
                attr_map
                    .into_values()
                    .collect::<Vec<Attribute>>()
                    .as_slice(),
                config,
            )?;
            if !resolved_attrs.is_empty() {
                self.fabric.add_condition_to_service(
                    false,
                    &fab_admin_svc_id,
                    &resolved_attrs,
                    false,
                    None,
                )?;
                condition_count += 1;
            }
        }
        if condition_count == 0 {
            // TODO: is this an error?
            ctx.warn("no policy granting VisaService admin access")?;
        }

        // TODO: When we get around to trusted services, we need to add builtin rules
        //       that grant VS access to the trusted services.
        //       And adapters also have rules (to access the OAuth endpoints).
        Ok(())
    }

    /// Make sure that any service defines are reflected in policy so that proper service
    /// attributes get set up at connect time.
    fn defines_to_services(
        &mut self,
        class_idx: &HashMap<String, &Class>,
        policy: &Policy,
        config: &ConfigApi,
    ) -> Result<(), CompilationError> {
        for define in &policy.defines {
            if define.flavor != ClassFlavor::Service {
                continue;
            }
            // An actor can connect and offer the service if it is able to satisfy the
            // set of attributes attached to it through the define or configuration.
            //
            // TODO: If there are no allow rules that permit access to the service then
            // maybe we don't even allow it to connect?
            let mut attrs = Vec::new();
            let svc_class_attrs = attrs_for_class(class_idx, &define.name);
            attrs.extend_from_slice(&svc_class_attrs);
            self.add_service(class_idx, define, &attrs, define.class_id, config)?;
        }
        Ok(())
    }

    fn add_service(
        &mut self,
        class_idx: &HashMap<String, &Class>,
        sclass: &Class,
        initial_attrs: &[Attribute],
        svc_id: usize,
        config: &ConfigApi,
    ) -> Result<(), CompilationError> {
        let service_name = &sclass.name;
        let mut attrs = Vec::new();
        attrs.extend_from_slice(initial_attrs);

        // Service class either match an ID in the configuration or must have a
        // parent that does.  We take the first parent that matches a configuration as
        // the service configuration to use.
        //

        let matched_service_name = find_defined_service(service_name, config, class_idx);
        if matched_service_name.is_none() {
            return Err(CompilationError::ConfigError(format!(
                "no service for {} found in configuration",
                service_name
            )));
        }
        let matched_service_name = matched_service_name.unwrap();

        // The service may have provider attributes that we need.
        match config.get(&format!("/services/{}/provider", matched_service_name)) {
            Some(citem) => match citem {
                ConfigItem::AttrList(alist) => {
                    attrs.extend_from_slice(&vec_to_attributes(&alist)?);
                }
                _ => {
                    panic!("error: provider must be an attribute list");
                }
            },
            None => {
                // no provider attributes
            }
        };

        // service must have a protocol
        let prot = match config.get(&format!("/services/{}/protocol", matched_service_name)) {
            Some(citem) => match &citem {
                ConfigItem::Protocol(_, _, _) => Protocol::from(citem),
                _ => {
                    panic!("error: protocol must be a protocol enum");
                }
            },
            None => {
                return Err(CompilationError::ConfigError(format!(
                    "protocol for {} not found in configuration",
                    matched_service_name,
                )));
            }
        };

        // This service may be an adapter facing authentication service.
        let mut svc_type = ServiceType::Regular;
        match config.get("/trusted_services") {
            Some(ConfigItem::KeySet(ts_names)) => {
                for nam in ts_names {
                    match config.get(&format!("/trusted_services/{nam}/client_service")) {
                        Some(ConfigItem::StrVal(cs_name)) if cs_name == matched_service_name => {
                            svc_type = ServiceType::Authentication;
                            break;
                        }
                        _ => (),
                    }
                }
            }
            _ => (),
        };

        let attr_map = squash_attributes(&attrs, &sclass.pos)?;
        let resolved_attrs = self.resolve_attributes(
            attr_map
                .into_values()
                .collect::<Vec<Attribute>>()
                .as_slice(),
            config,
        )?;

        if svc_type == ServiceType::Regular && resolved_attrs.is_empty() {
            return Err(CompilationError::ConfigError(format!(
                "service with no attributes {}",
                matched_service_name
            )));
        }

        let fabric_svc_id =
            self.fabric
                .add_service(&matched_service_name, &prot, &resolved_attrs, svc_type)?;
        self.allowid_to_fab_svc.insert(svc_id, fabric_svc_id);

        Ok(())
    }

    /// This requires that `add_services` has already been run.
    ///
    /// Panics if
    /// * `name` is not in the `class_idx`
    /// * the class ID for `name` is not in the fabric services map.
    fn service_clause_name_to_fabric_id(
        &self,
        class_idx: &HashMap<String, &Class>,
        name: &str,
    ) -> String {
        let svc_id = match class_idx.get(name) {
            Some(cls) => cls.class_id,
            None => panic!("service class {} not found in class index", name),
        };
        let fab_svc_id = match self.allowid_to_fab_svc.get(&svc_id) {
            Some(s) => s,
            None => {
                // programming error
                panic!(
                    "error - service {} with id {} not found in map",
                    name, svc_id
                );
            }
        };
        fab_svc_id.clone()
    }

    fn allow_clauses_to_services(
        &mut self,
        class_idx: &HashMap<String, &Class>,
        policy: &Policy,
        config: &ConfigApi,
    ) -> Result<(), CompilationError> {
        for ac in &policy.allows {
            // Parser ensures that the allow clause has a server.service clause.
            let server_service = ac.get_server_service_clause().unwrap();
            if server_service.class == zpl::DEF_CLASS_SERVICE_NAME {
                // ZPL that applies to ALL services does not generate additional
                // connect rules.  But it will create access rules.
                continue;
            }
            if server_service.class == zpl::DEF_CLASS_VISA_SERVICE_NAME {
                // Handled elswhere.
                continue;
            }

            let svc_id = match class_idx.get(&server_service.class) {
                Some(cls) => cls.class_id,
                None => panic!(
                    "service class {} not found in class index",
                    server_service.class
                ),
            };

            // start with parent class attributes
            let mut attrs = attrs_for_class(class_idx, &server_service.class);

            // And include any additionaal server side attributes from the RHS clause.
            for rhs_clause in &ac.server {
                attrs.extend_from_slice(&rhs_clause.with);
            }
            let svc_class = class_idx
                .get(&server_service.class)
                .expect("service class not found in class index");
            self.add_service(class_idx, svc_class, &attrs, svc_id, config)?;
        }
        Ok(())
    }

    // Every attribute needs to come from a trusted service.
    //
    // As a side effect, this updates our local set of in-use trusted services.
    //
    fn resolve_attributes(
        &mut self,
        attrs: &[Attribute],
        config: &ConfigApi,
    ) -> Result<Vec<Attribute>, CompilationError> {
        let trusted_service_names = config.must_get_keys("/trusted_services");

        let mut resolved_attrs = Vec::new();
        for a in attrs {
            let attr_name = a.zpl_key();
            if a.tag && a.zpl_value() == zpl::KATTR_CN {
                return Err(CompilationError::ConfigError(format!(
                    "{} attribute used as a tag, but is a tuple attribute",
                    a,
                )));
            }

            match attr_name.as_str() {
                zpl::KATTR_CN => {
                    resolved_attrs.push(a.clone());
                    self.used_trusted_services
                        .insert(zpl::DEFAULT_TRUSTED_SERVICE_ID.to_string());
                }
                zpl::DEFAULT_ATTR => {
                    resolved_attrs.push(a.clone_with_new_name(zpl::KATTR_CN));
                    self.used_trusted_services
                        .insert(zpl::DEFAULT_TRUSTED_SERVICE_ID.to_string());
                }
                zpl::KATTR_SERVICES => {
                    resolved_attrs.push(a.clone());
                    self.used_trusted_services
                        .insert(zpl::DEFAULT_TRUSTED_SERVICE_ID.to_string());
                }
                _ => {
                    // TODO: This should be cached
                    // TODO: Not sure we are handling the case where ZPL is using prefixes correctly here.
                    let mut matched = false;
                    for ts_name in &trusted_service_names {
                        let search_name = if a.tag {
                            a.zpl_value().clone()
                        } else {
                            attr_name.clone()
                        };
                        let ts_attrs = if a.tag {
                            config.must_get_keys(&format!("/trusted_services/{}/tags", ts_name))
                        } else {
                            config
                                .must_get_keys(&format!("/trusted_services/{}/attributes", ts_name))
                        };
                        if ts_attrs.contains(&search_name) {
                            if matched {
                                return Err(CompilationError::ConfigError(format!(
                                    "attribute {a} found in multiple trusted services"
                                )));
                            }
                            let new_attr = a.clone();
                            resolved_attrs.push(new_attr);
                            self.used_trusted_services.insert(ts_name.clone());
                            matched = true;
                        }
                    }
                    if !matched {
                        return Err(CompilationError::ConfigError(format!(
                            "attribute {a} not found in any trusted service"
                        )));
                    }
                }
            }

            if attr_name == zpl::KATTR_CN {
            } else if attr_name == zpl::DEFAULT_ATTR {
            } else {
            }
        }
        Ok(resolved_attrs)
    }

    /// Must init_services before init_nodes.
    fn init_nodes(&mut self, config: &ConfigApi) -> Result<(), CompilationError> {
        let node_keys = match config.get("zpr/nodes") {
            Some(ConfigItem::KeySet(node_ids)) => node_ids,
            _ => {
                return Err(CompilationError::ConfigError(
                    "no nodes defined in configuration".to_string(),
                ));
            }
        };

        if node_keys.len() > 1 {
            return Err(CompilationError::ConfigError(
                "multiple nodes defined in configuration".to_string(),
            ));
        }
        let vs_dock_node = match config.get("zpr/visa_services/default/dock_node_id") {
            Some(ConfigItem::StrVal(node_id)) => node_id,
            _ => {
                return Err(CompilationError::ConfigError(
                    "visa service docking node not defined for default VS in configuration"
                        .to_string(),
                ));
            }
        };
        if vs_dock_node != node_keys[0] {
            return Err(CompilationError::ConfigError(format!(
                "visa service docking node must be the only node in configuration: '{}' != '{}'",
                vs_dock_node, node_keys[0]
            )));
        }

        // Before handing off to fabric, we need to check the node provider attributes to see
        // if they reference any trusted services.
        for node_key in &node_keys {
            let node_attrs = match config.get(&format!("zpr/nodes/{node_key}/provider")) {
                Some(ConfigItem::AttrList(attrs)) => vec_to_attributes(&attrs)?,
                _ => {
                    return Err(CompilationError::ConfigError(format!(
                        "node {node_key} missing provider attributes",
                    )));
                }
            };
            // We don't care here what the attributes are (the fabric calls for them itself), we just want
            // to make sure they all resolve.
            let _ = self.resolve_attributes(&node_attrs, config)?;
        }

        self.fabric.add_node(&vs_dock_node, config)
    }

    /// Process the ZPL policy into conditions for accessing fabric services.
    /// Must be done after initializing the services.
    fn add_client_allow_policies(
        &mut self,
        class_idx: &HashMap<String, &Class>,
        policy: &Policy,
        config: &ConfigApi,
    ) -> Result<(), CompilationError> {
        // Every allow is an access condition (aka rule, aka policy).
        // We need the attributes from the user and device clauses.
        self.add_client_policies_allow_or_deny(&policy.allows, false, class_idx, config)
    }

    fn add_client_deny_policies(
        &mut self,
        class_idx: &HashMap<String, &Class>,
        policy: &Policy,
        config: &ConfigApi,
    ) -> Result<(), CompilationError> {
        // Every allow is an access condition (aka rule, aka policy).
        // We need the attributes from the user and device clauses.
        self.add_client_policies_allow_or_deny(&policy.nevers, true, class_idx, config)
    }

    fn add_client_policies_allow_or_deny(
        &mut self,
        allow_clause: &[AllowClause],
        never_allow: bool,
        class_idx: &HashMap<String, &Class>,
        config: &ConfigApi,
    ) -> Result<(), CompilationError> {
        for ac in allow_clause {
            let server_service = ac.get_server_service_clause().unwrap();
            if server_service.class == zpl::DEF_CLASS_VISA_SERVICE_NAME {
                // Visa service is handled separately.
                continue;
            }

            // Here we collect all attributes -- some will have no values.
            let mut attrs = Vec::new();

            // Grab the LHS endpoint, service and user attributes.
            for lhs_class in &ac.client {
                if lhs_class.flavor == ClassFlavor::Endpoint
                    || lhs_class.flavor == ClassFlavor::User
                    || lhs_class.flavor == ClassFlavor::Service
                {
                    // Add attributes from parent
                    attrs.extend_from_slice(&attrs_for_class(class_idx, &lhs_class.class));

                    // Add non-optional instance attributes
                    attrs.extend(lhs_class.with.iter().filter(|a| !a.optional).cloned());

                    // If there is a service clause on the LHS then we assert that the
                    // connecting client is a provider of that service. Note, there may not
                    // be a concrete service specified, in that case we just say client must be
                    // a provider of ANY service.
                    if lhs_class.flavor == ClassFlavor::Service {
                        let svc_attr = if lhs_class.class == zpl::DEF_CLASS_SERVICE_NAME {
                            Attribute::zpr_internal_attr(zpl::KATTR_SERVICES, "")
                        } else {
                            let fab_svc_name =
                                self.service_clause_name_to_fabric_id(class_idx, &lhs_class.class);
                            Attribute::zpr_internal_attr_mv(zpl::KATTR_SERVICES, &fab_svc_name)
                        };
                        attrs.push(svc_attr);
                    }
                }
            }

            // Now we consolidate the attributes into a map, preferring attributes that have a value.
            let fp = FPos::from(server_service.class_tok);
            let attr_map = squash_attributes(&attrs, &fp)?;
            let required_attrs = self
                .resolve_attributes(&attr_map.into_values().collect::<Vec<Attribute>>(), config)?;

            // Now grab the RHS attributes (attributes for the server)
            let svc_required_attrs = {
                let mut service_class_attrs = Vec::new();
                for rhs_class in &ac.server {
                    service_class_attrs
                        .extend(rhs_class.with.iter().filter(|a| !a.optional).cloned());
                }
                let attr_map = squash_attributes(&service_class_attrs, &fp)?;
                self.resolve_attributes(
                    &attr_map.into_values().collect::<Vec<Attribute>>(),
                    config,
                )?
            };

            // Now figure out what service we are talking about.
            // The service may be:
            // a) a service that is defined in configuration, eg "SomeDatabase"
            // b) a service that is defined in ZPL as a child of a service defined in configuration.
            // c) the base service, eg, "service" - "allow red users to access services" -- in which case this condition applied to
            //    all services.

            if server_service.class == zpl::DEF_CLASS_SERVICE_NAME {
                // Add to all services (not nodes or trusted services or visa service)
                self.fabric.add_condition_to_all_services(
                    never_allow,
                    &required_attrs,
                    &svc_required_attrs,
                    ac.signal.clone(),
                )?;
            } else {
                let fab_svc_id =
                    self.service_clause_name_to_fabric_id(class_idx, &server_service.class);
                // Note we ignore any service attributes here. I think those are already handled in the
                // service class definition.
                self.fabric.add_condition_to_service(
                    never_allow,
                    &fab_svc_id,
                    &required_attrs,
                    false,
                    ac.signal.clone(),
                )?;
            }
        }
        Ok(())
    }

    /// For now we only accept the DEFAULT (builtin) trusted service.
    /// And the only thing we care about is the certificate.
    fn add_default_auth(
        &mut self,
        config: &ConfigApi,
        ctx: &CompilationCtx,
    ) -> Result<(), CompilationError> {
        if config
            .get(&format!(
                "/trusted_services/{}",
                zpl::DEFAULT_TRUSTED_SERVICE_ID
            ))
            .is_none()
        {
            return Err(CompilationError::ConfigError(
                "no trusted default service found in configuration".to_string(),
            ));
        }

        let cert_data = match config.get(&format!(
            "/trusted_services/{}/certificate",
            zpl::DEFAULT_TRUSTED_SERVICE_ID
        )) {
            Some(ConfigItem::BytesB64(b64data)) => match BASE64_STANDARD.decode(b64data) {
                Ok(cert_data) => cert_data,
                Err(e) => {
                    return Err(CompilationError::ConfigError(format!(
                        "error decoding certificate data: {}",
                        e
                    )));
                }
            },
            _ => {
                // TODO: This should probably be an error, but helps for testing.
                ctx.warn("no certificate for default trusted service")?;
                vec![]
            }
        };

        self.fabric.default_auth_cert_asn = cert_data;
        Ok(())
    }

    /// Check that the providers of trusted services are expressed using attributes that
    /// we know the source of.  This may add to the list of active trusted services --
    /// since it's possible that some trusted services are only used when defining other
    /// trusted services.
    fn resolve_trusted_service_providers(
        &mut self,
        config: &ConfigApi,
        _ctx: &CompilationCtx,
    ) -> Result<(), CompilationError> {
        let mut checked_services = HashSet::new();
        loop {
            let active_set_count = self.used_trusted_services.len();
            let active_trusted_services = self.used_trusted_services.clone();
            for ts_name in &active_trusted_services {
                if ts_name == zpl::DEFAULT_TRUSTED_SERVICE_ID {
                    continue;
                }
                if checked_services.contains(ts_name) {
                    continue;
                }
                checked_services.insert(ts_name.clone());
                let ts_provider_attrs =
                    match config.get(&format!("/trusted_services/{ts_name}/provider")) {
                        Some(ConfigItem::AttrList(attrs)) => vec_to_attributes(&attrs)?,
                        _ => {
                            return Err(CompilationError::ConfigError(format!(
                                "trusted service {ts_name} missing provider attributes",
                            )));
                        }
                    };

                // Call resolve which may add to the list of active trusted services.
                let _ = self.resolve_attributes(&ts_provider_attrs, config)?;
            }
            if self.used_trusted_services.len() == active_set_count {
                break; // no change? We are done.
            }
        }
        Ok(())
    }

    /// Add non-default trusted services to the fabric.
    fn add_trusted_services(
        &mut self,
        config: &ConfigApi,
        ctx: &CompilationCtx,
    ) -> Result<(), CompilationError> {
        self.resolve_trusted_service_providers(config, ctx)?;

        // Copy the used trusted service names into a stand alone vector to avoid
        // holding an immutable ref to self in the following loop.
        let used_trusted_service_names = self.used_trusted_services.clone();
        /*
        let used_trusted_service_names = self
            .used_trusted_services
            .iter()
            .map(|s| s.clone())
            .collect::<Vec<String>>();
        */

        for ts_name in used_trusted_service_names {
            if ts_name == zpl::DEFAULT_TRUSTED_SERVICE_ID {
                continue;
            }

            let ts_api = config
                .must_get(&format!("/trusted_services/{ts_name}/api"))
                .to_string();
            let client_svc = config
                .must_get(&format!("/trusted_services/{ts_name}/client_service"))
                .to_string();
            let vs_svc = config
                .must_get(&format!("/trusted_services/{ts_name}/vs_service"))
                .to_string();
            let ts_cert = match config.get(&format!("/trusted_services/{ts_name}/certificate")) {
                Some(ConfigItem::BytesB64(b64data)) => match BASE64_STANDARD.decode(b64data) {
                    Ok(cert_data) => Some(cert_data),
                    Err(e) => {
                        return Err(CompilationError::ConfigError(format!(
                            "error decoding certificate data: {}",
                            e
                        )));
                    }
                },
                _ => None,
            };
            let ts_provider_attrs =
                match config.get(&format!("/trusted_services/{ts_name}/provider")) {
                    Some(ConfigItem::AttrList(attrs)) => vec_to_attributes(&attrs)?,
                    _ => {
                        return Err(CompilationError::ConfigError(format!(
                            "trusted service {ts_name} missing provider attributes",
                        )));
                    }
                };

            let vs_svc_protocol = self.check_ts_components(
                config,
                ctx,
                &ts_name,
                &client_svc,
                &vs_svc,
                &ts_api,
                &ts_provider_attrs,
            )?;

            // The trusted service must return some attributes, and may return some identity attributes.
            let ts_returns_attrs =
                match config.get(&format!("/trusted_services/{ts_name}/attributes")) {
                    Some(ConfigItem::KeySet(attrs)) => attrs,
                    _ => {
                        return Err(CompilationError::ConfigError(format!(
                            "trusted service {} missing return attributes",
                            ts_name
                        )));
                    }
                };
            let ts_identity_attrs =
                match config.get(&format!("/trusted_services/{ts_name}/id_attributes")) {
                    Some(ConfigItem::KeySet(attrs)) => Some(attrs),
                    _ => None,
                };

            if vs_svc_protocol.is_none() {
                return Err(CompilationError::ConfigError(format!(
                    "trusted service {} missing visa service facing service protocol",
                    ts_name
                )));
            }
            self.fabric
                .add_trusted_service(
                    &ts_name,
                    &vs_svc_protocol.unwrap(),
                    &ts_api,
                    &ts_provider_attrs,
                    ts_cert,
                    &client_svc,
                    Some(ts_returns_attrs),
                    ts_identity_attrs,
                )
                .map_err(|e| {
                    CompilationError::ConfigError(format!("error adding trusted service: {}", e))
                })?;

            // The visa service can access the trusted service over its vs interface.
            let vs_access_attrs = vec![Attribute::attr_or_panic(
                zpl::KATTR_CN,
                zpl::VISA_SERVICE_CN,
            )];
            self.fabric
                .add_condition_to_service(false, &ts_name, &vs_access_attrs, true, None)?;
        }
        Ok(())
    }

    /// Check the details around the two components of a trusted service: the visa-facing and the
    /// actor/adapter facing.
    ///
    /// Returns the protocol for the visa-facing component of the trusted service (if found).
    ///
    /// As a side effect this also will update the actor/adapter facing service record in the fabric
    /// with the protocol and provider attributes.
    fn check_ts_components(
        &mut self,
        config: &ConfigApi,
        ctx: &CompilationCtx,
        ts_name: &str,
        client_svc: &str,
        vs_svc: &str,
        ts_api: &str,
        ts_provider_attrs: &Vec<Attribute>,
    ) -> Result<Option<Protocol>, CompilationError> {
        let mut vs_svc_protocol: Option<Protocol> = None;
        for svc_name in [client_svc, vs_svc] {
            if self.fabric.has_service(svc_name) {
                if svc_name == vs_svc {
                    panic!("error: visa service should not yet exist in fabric");
                }
            } else if svc_name == client_svc {
                // This implies that there is no ZPL allowing access to the client facing
                // authentication service.  Warn user.
                // TODO: This is actually perfectly fine if the service only supports query.
                ctx.warn(&format!(
                    "no ZPL policy allowing access to client authentication service {}",
                    client_svc
                ))?;
                continue;
            }
            // service must have a protocol
            let prot = match config.get(&format!("/services/{svc_name}/protocol")) {
                Some(citem) => match &citem {
                    ConfigItem::Protocol(_, _, _) => Protocol::from(citem),
                    _ => {
                        panic!("error: protocol must be a protocol enum");
                    }
                },
                None => {
                    return Err(CompilationError::ConfigError(format!(
                        "protocol for service {} not found in configuration",
                        svc_name,
                    )));
                }
            };
            if svc_name == vs_svc {
                let mut vsp = prot.clone();
                if ts_api == zpl::TS_API_V2 {
                    // Since we do not get layer7 from the config api, we set it here.
                    // TODO: Pass the layer7 info across the api boundry.
                    vsp.set_layer7(ZPR_VALIDATION_2.to_string());
                } else {
                    return Err(CompilationError::ConfigError(format!(
                        "trusted service {} has unknown API version {}",
                        ts_name, ts_api
                    )));
                }
                vs_svc_protocol = Some(vsp);
            } else {
                // Fold in additional details about the client facing authentication service.
                let mut auth_prot = prot.clone();
                auth_prot.set_layer7(ZPR_OAUTH_RSA.to_string()); // TODO: Return layer7 name from config_api. Hardcoded to "zpr-oauthrsa" for now.
                let found = self.fabric.update_service(svc_name, |svc| {
                    svc.protocol = Some(auth_prot.clone());
                    svc.provider_attrs = ts_provider_attrs.clone();
                    svc.service_type = ServiceType::Authentication;
                });
                if !found {
                    // Programming error we checked above that the service was in the fabcir.
                    panic!("error: service {} not found in fabric", svc_name);
                }
            }
        }
        Ok(vs_svc_protocol)
    }

    fn add_bootstrap_records(
        &mut self,
        config: &ConfigApi,
        ctx: &CompilationCtx,
    ) -> Result<(), CompilationError> {
        let bootstrap_cns = match config.get("zpr/bootstrap") {
            Some(ConfigItem::KeySet(cns)) => cns,
            _ => Vec::new(),
        };
        for cnval in &bootstrap_cns {
            match config.get(&format!("zpr/bootstrap/{cnval}")) {
                Some(ConfigItem::BytesB64(b64data)) => match BASE64_STANDARD.decode(b64data) {
                    Ok(cert_data) => {
                        self.fabric
                            .bootstrap_records
                            .insert(cnval.clone(), cert_data.clone());
                    }
                    Err(e) => {
                        return Err(CompilationError::ConfigError(format!(
                            "error decoding certificate data: {}",
                            e
                        )));
                    }
                },
                item @ Some(_) => {
                    return Err(CompilationError::ConfigError(format!(
                        "unexpected result from config: expected certificate data got {:?}",
                        item
                    )));
                }
                None => {
                    ctx.warn(&format!("no certificate for bootstrap record {}", cnval))?;
                }
            }
        }
        Ok(())
    }
}

/// Returns first service starting with `class_name` and searching ancestors that is
/// defined in our service index (ie, is in configuration).
fn find_defined_service(
    class_name: &str,
    config: &ConfigApi,
    class_idx: &HashMap<String, &Class>,
) -> Option<String> {
    let mut cur_svc_class = class_name;
    let mut matched_service = config.get(&format!("/services/{}", cur_svc_class));

    while matched_service.is_none() {
        let cl = class_idx.get(cur_svc_class).unwrap();
        if cl.parent == cl.name {
            // we are at top of hierarchy
            break;
        }
        cur_svc_class = &cl.parent;
        matched_service = config.get(&format!("/services/{}", cur_svc_class));
    }
    matched_service.map(|s| s.to_string())
}

/// Get all the WITH attributes on the named class, including any attributes on
/// the parent classes.  We ignore optional attributes.
fn attrs_for_class(class_idx: &HashMap<String, &Class>, class_name: &str) -> Vec<Attribute> {
    let mut attrs = Vec::new();
    let mut cl = class_idx
        .get(class_name)
        .unwrap_or_else(|| panic!("class {} not found in class index", class_name));

    // If my parent name is not my name... grab all my attributes.
    while cl.parent != cl.name {
        for a in &cl.with_attrs {
            if a.optional {
                continue;
            }
            attrs.push(a.clone());
        }
        // Then move up to the parent class.
        cl = class_idx
            .get(&cl.parent)
            .unwrap_or_else(|| panic!("error parent class {} of {} not found", cl.parent, cl.name));
    }
    // WHEN parent name is my name, take my attributes
    for a in &cl.with_attrs {
        if a.optional {
            continue;
        }
        attrs.push(a.clone());
    }
    attrs
}

#[cfg(test)]
mod test {
    use super::*;

    use crate::context::CompilationCtx;
    use crate::lex::Token;
    use crate::ptypes::{AllowClause, ClassFlavor, Clause, FPos};
    use std::env;

    #[test]
    fn test_init_services_minimal() {
        let cfg = r#"
        [nodes.n0]
        key = "none"
        zpr_address = "fd5a:5052:90de::1"
        interfaces = [ "in1" ]
        in1.netaddr = "127.0.0.1:5000"
        provider = [["foo", "fee"]]

        [visa_service]
        dock_node = "n0"
        "#;

        let mut w = Weaver::new();
        let class_idx = HashMap::new();
        let policy = Policy::default();
        let config =
            ConfigApi::new_from_toml_content(&cfg, &env::temp_dir(), &CompilationCtx::default())
                .expect("failed to parse config");

        let res = w.init_services(&class_idx, &policy, &config, &CompilationCtx::default());
        assert!(res.is_ok());

        // Should create two services: visa-service and visa-service-admin
        assert_eq!(w.fabric.services.len(), 2);

        let vs = w
            .fabric
            .services
            .iter()
            .find(|s| s.fabric_id == zpl::VS_SERVICE_NAME);
        assert!(vs.is_some());

        let vs = w
            .fabric
            .services
            .iter()
            .find(|s| s.fabric_id == format!("{}/admin", zpl::VS_SERVICE_NAME));
        assert!(vs.is_some());
    }

    #[test]
    fn test_init_services_must_be_in_zpl() {
        let cfg = r#"
        [nodes.n0]
        key = "none"
        zpr_address = "fd5a:5052:90de::1"
        interfaces = [ "in1" ]
        in1.netaddr = "127.0.0.1:5000"
        provider = [["endpoint.zpr.adapter.cn", "fee"]]

        [visa_service]
        dock_node = "n0"

        [protocols.fee]
        l4protocol = "iana.TCP"
        port = 80

        [services.foo]
        protocol = "fee"
        provider = [["endpoint.zpr.adapter.cn", "fee"]]

        [services.bar]
        protocol = "fee"
        "#;

        let mut class_idx = HashMap::new();
        let mut policy = Policy::default();
        let ctx = CompilationCtx::default();
        let config = ConfigApi::new_from_toml_content(&cfg, &env::temp_dir(), &ctx)
            .expect("failed to parse config");

        {
            let mut w = Weaver::new();
            let res = w.init_services(&class_idx, &policy, &config, &ctx);
            assert!(res.is_ok(), "init_services failed: {}", res.unwrap_err());

            // Should create two services: visa-service and visa-service-admin.
            // Does not create services just because they are in the config.
            assert_eq!(w.fabric.services.len(), 2);
            let vs = w
                .fabric
                .services
                .iter()
                .find(|s| s.fabric_id == zpl::VS_SERVICE_NAME);
            assert!(vs.is_some());
            let vs = w
                .fabric
                .services
                .iter()
                .find(|s| s.fabric_id == format!("{}/admin", zpl::VS_SERVICE_NAME));
            assert!(vs.is_some());
        }

        // But will create services if they are in the ZPL.

        // We are only calling init_services which does not create policies anyway.
        // Will only notice that the 'foo' service is referenced.
        let a_foo = AllowClause {
            clause_id: 1,
<<<<<<< HEAD
            endpoint: Clause::new("endpoint", Token::default()),
            user: Clause::new("user", Token::default()),
            service: Clause::new("foo", Token::default()),
            signal: None,
=======
            client: vec![
                Clause::new(ClassFlavor::Endpoint, "endpoint", Token::default()),
                Clause::new(ClassFlavor::User, "user", Token::default()),
            ],
            server: vec![Clause::new(ClassFlavor::Service, "foo", Token::default())],
>>>>>>> 4559f200
        };
        policy.allows.push(a_foo);

        // Class named "foo" must have been parsed.
        let defaults = Class::defaults();
        for def_cl in &defaults {
            class_idx.insert(def_cl.name.clone(), def_cl);
        }
        let foo_cls = Class {
            flavor: ClassFlavor::Service,
            parent: zpl::DEF_CLASS_SERVICE_NAME.to_string(),
            name: "foo".to_string(),
            aka: "foos".to_string(),
            pos: FPos { line: 0, col: 0 },
            with_attrs: vec![],
            extensible: true,
            class_id: 100,
        };
        class_idx.insert("foo".to_string(), &foo_cls);

        {
            let mut w = Weaver::new();
            let res = w.init_services(&class_idx, &policy, &config, &ctx);
            println!("{:?}", res);
            assert!(res.is_ok(), "init_services failed: {}", res.unwrap_err());
            assert_eq!(w.fabric.services.len(), 3);
            let vs = w.fabric.services.iter().find(|s| s.fabric_id == "foo");
            assert!(vs.is_some());
        }
    }

    #[test]
    fn test_reads_return_and_id_attrs() {
        let cfg = r#"
        [nodes.n0]
        key = "none"
        zpr_address = "fd5a:5052:90de::1"
        interfaces = [ "in1" ]
        in1.netaddr = "127.0.0.1:5000"
        provider = [["endpoint.zpr.adapter.cn", "fee"]]

        [visa_service]
        dock_node = "n0"

        [trusted_services.bas]
        api = "validation/2"
        provider = [["endpoint.zpr.adapter.cn", "fee"]]
        returns_attributes = ["user.id", "user.email"]
        identity_attributes = ["user.id"]

        [services.bas-vs]
        protocol = "zpr-validation2"
        port = 3999

        [services.bas-client]
        protocol = "zpr-oauthrsa"
        port = 3998

        "#;

        let ctx = CompilationCtx::default();
        let config = ConfigApi::new_from_toml_content(&cfg, &env::temp_dir(), &ctx)
            .expect("failed to parse config");

        let mut w = Weaver::new();
        w.used_trusted_services.insert("bas".to_string()); // Add the trusted service to the used set.
        let res = w.add_trusted_services(&config, &ctx);
        assert!(
            res.is_ok(),
            "add_trusted_services failed: {}",
            res.unwrap_err()
        );

        // Will create the trusted service.
        assert_eq!(w.fabric.services.len(), 1);

        let fsvc = &w.fabric.services[0];
        assert_eq!(fsvc.fabric_id, "bas");
        let return_attrs = fsvc.returns_attrs.as_ref().unwrap();
        assert_eq!(return_attrs.len(), 2);
        assert!(return_attrs.contains(&String::from("user.id")));
        assert!(return_attrs.contains(&String::from("user.email")));
        let id_attrs = fsvc.identity_attrs.as_ref().unwrap();
        assert_eq!(id_attrs.len(), 1);
        assert!(id_attrs.contains(&String::from("user.id")));
    }
}<|MERGE_RESOLUTION|>--- conflicted
+++ resolved
@@ -1155,18 +1155,12 @@
         // Will only notice that the 'foo' service is referenced.
         let a_foo = AllowClause {
             clause_id: 1,
-<<<<<<< HEAD
-            endpoint: Clause::new("endpoint", Token::default()),
-            user: Clause::new("user", Token::default()),
-            service: Clause::new("foo", Token::default()),
-            signal: None,
-=======
             client: vec![
                 Clause::new(ClassFlavor::Endpoint, "endpoint", Token::default()),
                 Clause::new(ClassFlavor::User, "user", Token::default()),
             ],
             server: vec![Clause::new(ClassFlavor::Service, "foo", Token::default())],
->>>>>>> 4559f200
+            signal: None,
         };
         policy.allows.push(a_foo);
 
