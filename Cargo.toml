--- conflicted
+++ resolved
@@ -1,11 +1,7 @@
 [package]
 name = "zplc"
 version = "0.5.0"
-<<<<<<< HEAD
-edition = "2021"
-=======
 edition = "2024"
->>>>>>> db69ecc1
 
 [dependencies]
 base64 = "0.22.1"
