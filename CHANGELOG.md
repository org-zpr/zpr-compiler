# The ZPR ZPL Compiler Changelog

<<<<<<< HEAD
## [0.3.0] - 2025-05-12

- `trusted_service` block requires provider (not for default).
- Additions to `trusted_service` to support new authentication services.
- In the `protocol` block, the `protocol` key has been renamed to `l4protocol`.
- A `service` block can override protocol details like `port` or ICMP.
- Non default trusted services must have cooresponding services blocks for 
  their client and visa service components.
- All attributes must be in one of our domains: user, device or service.
- All attributes must come from a declared service.
- Removed the `prefix` setting for a `trusted_service`.
=======
## [0.2.0] - 2025-05-01

- Support for adding bootstrap keys to policy.
- New binary name: 'zplc'.
>>>>>>> d2264537


## [0.1.0] - 2025-03-27

_Initial Release._  In which the compiler source code was ported over
from the main [zpr-core](https://github.com/org-zpr/zpr-core)
repository.



<<<<<<< HEAD
[0.3.0]: https://github.com/org-zpr/zpr-compiler/releases/tag/v0.3.0
=======
[0.2.0]: https://github.com/org-zpr/zpr-compiler/releases/tag/v0.2.0
>>>>>>> d2264537
[0.1.0]: https://github.com/org-zpr/zpr-compiler/releases/tag/v0.1.0
<|MERGE_RESOLUTION|>--- conflicted
+++ resolved
@@ -1,6 +1,5 @@
 # The ZPR ZPL Compiler Changelog
 
-<<<<<<< HEAD
 ## [0.3.0] - 2025-05-12
 
 - `trusted_service` block requires provider (not for default).
@@ -12,12 +11,12 @@
 - All attributes must be in one of our domains: user, device or service.
 - All attributes must come from a declared service.
 - Removed the `prefix` setting for a `trusted_service`.
-=======
+
+
 ## [0.2.0] - 2025-05-01
 
 - Support for adding bootstrap keys to policy.
 - New binary name: 'zplc'.
->>>>>>> d2264537
 
 
 ## [0.1.0] - 2025-03-27
@@ -28,9 +27,6 @@
 
 
 
-<<<<<<< HEAD
 [0.3.0]: https://github.com/org-zpr/zpr-compiler/releases/tag/v0.3.0
-=======
 [0.2.0]: https://github.com/org-zpr/zpr-compiler/releases/tag/v0.2.0
->>>>>>> d2264537
 [0.1.0]: https://github.com/org-zpr/zpr-compiler/releases/tag/v0.1.0
